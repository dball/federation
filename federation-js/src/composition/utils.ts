--- conflicted
+++ resolved
@@ -1,3 +1,4 @@
+import 'apollo-server-env';
 import {
   InterfaceTypeExtensionNode,
   FieldDefinitionNode,
@@ -58,11 +59,7 @@
   }, Object.create(null));
 }
 
-<<<<<<< HEAD
-export function findDirectivesOnTypeOrField(
-=======
 export function findDirectivesOnNode(
->>>>>>> 611457dd
   node: Maybe<
     | TypeDefinitionNode
     | TypeExtensionNode
