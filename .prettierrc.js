--- conflicted
+++ resolved
@@ -15,11 +15,7 @@
   requirePragma: true,
   overrides: [
     {
-<<<<<<< HEAD
-      files: '{docs/{,source/**},.,{gateway-js,federation-js,harmonizer,federation-integration-testsuite-js}/**,test}/{*.js,*.ts}',
-=======
-      files: '{docs/{,source/**},.,{gateway-js,federation-js,federation-integration-testsuite-js,query-planner-js}/**,test}/{*.js,*.ts}',
->>>>>>> 7d80ee3f
+      files: '{docs/{,source/**},.,{gateway-js,federation-js,harmonizer,federation-integration-testsuite-js,query-planner-js}/**,test}/{*.js,*.ts}',
       options: {
         requirePragma: false,
         trailingComma: 'all',
