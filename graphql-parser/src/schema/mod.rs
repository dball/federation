//! Schema definition language AST and utility
//!
mod ast;
mod error;
mod format;
<<<<<<< HEAD
mod name;
mod visit;
=======
mod grammar;
>>>>>>> 14c8db3f

pub use self::ast::*;
pub use self::error::ParseError;
pub use self::grammar::parse_schema;
pub use self::name::*;
pub use self::visit::*;<|MERGE_RESOLUTION|>--- conflicted
+++ resolved
@@ -3,12 +3,9 @@
 mod ast;
 mod error;
 mod format;
-<<<<<<< HEAD
 mod name;
 mod visit;
-=======
 mod grammar;
->>>>>>> 14c8db3f
 
 pub use self::ast::*;
 pub use self::error::ParseError;
